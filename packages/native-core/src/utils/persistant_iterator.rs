use crate::{
<<<<<<< HEAD
    node::{ElementNode, NodeType},
    passes::{AnyMapLike, TypeErasedPass},
    real_dom::RealDom,
    state::State,
    tree::TreeView,
    NodeId,
=======
    node::{FromAnyValue, NodeType},
    real_dom::RealDom,
    state::State,
    tree::TreeView,
    NodeId, RealNodeId,
>>>>>>> cb7e4f3f
};
use dioxus_core::{Mutation, Mutations};
use std::fmt::Debug;

#[derive(Debug)]
pub enum ElementProduced {
    /// The iterator produced an element by progressing to the next node in a depth first order.
    Progressed(NodeId),
    /// The iterator reached the end of the tree and looped back to the root
    Looped(NodeId),
}
impl ElementProduced {
    pub fn id(&self) -> NodeId {
        match self {
            ElementProduced::Progressed(id) => *id,
            ElementProduced::Looped(id) => *id,
        }
    }
}

#[derive(Debug)]
enum NodePosition {
    AtNode,
    InChild(usize),
}

impl NodePosition {
    fn map(&self, mut f: impl FnMut(usize) -> usize) -> Self {
        match self {
            Self::AtNode => Self::AtNode,
            Self::InChild(i) => Self::InChild(f(*i)),
        }
    }

    fn get_or_insert(&mut self, child_idx: usize) -> usize {
        match self {
            Self::AtNode => {
                *self = Self::InChild(child_idx);
                child_idx
            }
            Self::InChild(i) => *i,
        }
    }
}

/// Focus systems need a iterator that can persist through changes in the [dioxus_core::VirtualDom].
/// This iterator traverses the tree depth first.
/// Iterate through it with [PersistantElementIter::next] [PersistantElementIter::prev], and update it with [PersistantElementIter::prune] (with data from [`dioxus_core::prelude::VirtualDom::work_with_deadline`]).
/// The iterator loops around when it reaches the end or the beginning.
pub struct PersistantElementIter {
    // stack of elements and fragments
    stack: smallvec::SmallVec<[(NodeId, NodePosition); 5]>,
}

impl Default for PersistantElementIter {
    fn default() -> Self {
        PersistantElementIter {
            stack: smallvec::smallvec![(NodeId(0), NodePosition::AtNode)],
        }
    }
}

impl PersistantElementIter {
    pub fn new() -> Self {
        Self::default()
    }

    /// remove stale element refreneces
    /// returns true if the focused element is removed
<<<<<<< HEAD
    pub fn prune<S: State + Send>(&mut self, mutations: &Mutations, rdom: &RealDom<S>) -> bool {
=======
    pub fn prune<S: State<V>, V: FromAnyValue>(
        &mut self,
        mutations: &Mutations,
        rdom: &RealDom<S, V>,
    ) -> bool {
>>>>>>> cb7e4f3f
        let mut changed = false;
        let ids_removed: Vec<_> = mutations
            .edits
            .iter()
            .filter_map(|m| {
                // nodes within templates will never be removed
                match m {
                    Mutation::Remove { id } => Some(rdom.element_to_node_id(*id)),
                    Mutation::ReplaceWith { id, .. } => Some(rdom.element_to_node_id(*id)),
                    _ => None,
                }
            })
            .collect();
        // if any element is removed in the chain, remove it and its children from the stack
        if let Some(r) = self
            .stack
            .iter()
            .position(|(el_id, _)| ids_removed.iter().any(|id| el_id == id))
        {
            self.stack.truncate(r);
            changed = true;
        }
        // if a child is removed or inserted before or at the current element, update the child index
        for (el_id, child_idx) in self.stack.iter_mut() {
            if let NodePosition::InChild(child_idx) = child_idx {
                if let Some(children) = &rdom.tree.children_ids(*el_id) {
                    for m in &mutations.edits {
                        match m {
                            Mutation::Remove { id } => {
                                let id = rdom.element_to_node_id(*id);
                                if children.iter().take(*child_idx + 1).any(|c| *c == id) {
                                    *child_idx -= 1;
                                }
                            }
                            Mutation::InsertBefore { id, m } => {
                                let id = rdom.element_to_node_id(*id);
                                if children.iter().take(*child_idx + 1).any(|c| *c == id) {
                                    *child_idx += *m;
                                }
                            }
                            Mutation::InsertAfter { id, m } => {
                                let id = rdom.element_to_node_id(*id);
                                if children.iter().take(*child_idx).any(|c| *c == id) {
                                    *child_idx += *m;
                                }
                            }
                            _ => (),
                        }
                    }
                }
            }
        }
        changed
    }

    /// get the next element
<<<<<<< HEAD
    pub fn next<S: State + Send>(&mut self, rdom: &RealDom<S>) -> ElementProduced {
=======
    pub fn next<S: State<V>, V: FromAnyValue>(&mut self, rdom: &RealDom<S, V>) -> ElementProduced {
>>>>>>> cb7e4f3f
        if self.stack.is_empty() {
            let id = NodeId(0);
            let new = (id, NodePosition::AtNode);
            self.stack.push(new);
            ElementProduced::Looped(id)
        } else {
            let (last, old_child_idx) = self.stack.last_mut().unwrap();
            let node = &rdom[*last];
            match &node.node_data.node_type {
                NodeType::Element(ElementNode { .. }) => {
                    let children = rdom.tree.children_ids(*last).unwrap();
                    *old_child_idx = old_child_idx.map(|i| i + 1);
                    // if we have children, go to the next child
                    let child_idx = old_child_idx.get_or_insert(0);
                    if child_idx >= children.len() {
                        self.pop();
                        self.next(rdom)
                    } else {
                        let id = children[child_idx];
                        if let NodeType::Element(ElementNode { .. }) = &rdom[id].node_data.node_type
                        {
                            self.stack.push((id, NodePosition::AtNode));
                        }
                        ElementProduced::Progressed(id)
                    }
                }

                NodeType::Text { .. } | NodeType::Placeholder { .. } => {
                    // we are at a leaf, so we are done
                    ElementProduced::Progressed(self.pop())
                }
            }
        }
    }

    /// get the previous element
<<<<<<< HEAD
    pub fn prev<S: State + Send>(&mut self, rdom: &RealDom<S>) -> ElementProduced {
        // recursively add the last child element to the stack
        fn push_back<S: State + Send>(
            stack: &mut smallvec::SmallVec<[(NodeId, NodePosition); 5]>,
            new_node: NodeId,
            rdom: &RealDom<S>,
        ) -> NodeId {
=======
    pub fn prev<S: State<V>, V: FromAnyValue>(&mut self, rdom: &RealDom<S, V>) -> ElementProduced {
        // recursively add the last child element to the stack
        fn push_back<S: State<V>, V: FromAnyValue>(
            stack: &mut smallvec::SmallVec<[(RealNodeId, NodePosition); 5]>,
            new_node: RealNodeId,
            rdom: &RealDom<S, V>,
        ) -> RealNodeId {
>>>>>>> cb7e4f3f
            match &rdom[new_node].node_data.node_type {
                NodeType::Element(ElementNode { .. }) => {
                    let children = rdom.tree.children_ids(new_node).unwrap();
                    if children.is_empty() {
                        new_node
                    } else {
                        stack.push((new_node, NodePosition::InChild(children.len() - 1)));
                        push_back(stack, *children.last().unwrap(), rdom)
                    }
                }
                _ => new_node,
            }
        }
        if self.stack.is_empty() {
            let new_node = NodeId(0);
            ElementProduced::Looped(push_back(&mut self.stack, new_node, rdom))
        } else {
            let (last, old_child_idx) = self.stack.last_mut().unwrap();
            let node = &rdom[*last];
            match &node.node_data.node_type {
                NodeType::Element(ElementNode { .. }) => {
                    let children = rdom.tree.children_ids(*last).unwrap();
                    // if we have children, go to the next child
                    if let NodePosition::InChild(0) = old_child_idx {
                        ElementProduced::Progressed(self.pop())
                    } else {
                        *old_child_idx = old_child_idx.map(|i| i - 1);
                        if let NodePosition::InChild(child_idx) = old_child_idx {
                            if *child_idx >= children.len() || children.is_empty() {
                                self.pop();
                                self.prev(rdom)
                            } else {
                                let new_node = children[*child_idx];
                                ElementProduced::Progressed(push_back(
                                    &mut self.stack,
                                    new_node,
                                    rdom,
                                ))
                            }
                        } else {
                            self.pop();
                            self.prev(rdom)
                        }
                    }
                }

                NodeType::Text { .. } | NodeType::Placeholder { .. } => {
                    // we are at a leaf, so we are done
                    ElementProduced::Progressed(self.pop())
                }
            }
        }
    }

    fn pop(&mut self) -> NodeId {
        self.stack.pop().unwrap().0
    }
}

#[derive(Default, Clone, Debug)]
struct Empty {}
<<<<<<< HEAD
impl AnyMapLike for Empty {
    fn get<T: std::any::Any>(&self) -> Option<&T> {
        None
    }
=======
impl State<()> for Empty {
    const PASSES: &'static [crate::AnyPass<crate::node::Node<Self, ()>>] = &[];
>>>>>>> cb7e4f3f

    fn get_mut<T: std::any::Any>(&mut self) -> Option<&mut T> {
        None
    }
}
impl State for Empty {
    fn create_passes() -> Box<[TypeErasedPass<Self>]> {
        Box::new([])
    }
}

#[test]
#[allow(unused_variables)]
fn traverse() {
    use dioxus::prelude::*;
    #[allow(non_snake_case)]
    fn Base(cx: Scope) -> Element {
        render!(
            div{
                div{
                    "hello"
                    p{
                        "world"
                    }
                    "hello world"
                }
            }
        )
    }

    let mut vdom = VirtualDom::new(Base);
    let mutations = vdom.rebuild();

    let mut rdom: RealDom<Empty> = RealDom::new();

    let _to_update = rdom.apply_mutations(mutations);

    let mut iter = PersistantElementIter::new();
    let div_tag = "div".to_string();
    assert!(matches!(
        &rdom[iter.next(&rdom).id()].node_data.node_type,
        NodeType::Element(ElementNode { tag: div_tag, .. })
    ));
    assert!(matches!(
        &rdom[iter.next(&rdom).id()].node_data.node_type,
        NodeType::Element(ElementNode { tag: div_tag, .. })
    ));
    let text1 = "hello".to_string();
    assert!(matches!(
        &rdom[iter.next(&rdom).id()].node_data.node_type,
        NodeType::Text(text1)
    ));
    let p_tag = "p".to_string();
    assert!(matches!(
        &rdom[iter.next(&rdom).id()].node_data.node_type,
        NodeType::Element(ElementNode { tag: p_tag, .. })
    ));
    let text2 = "world".to_string();
    assert!(matches!(
        &rdom[iter.next(&rdom).id()].node_data.node_type,
        NodeType::Text(text2)
    ));
    let text3 = "hello world".to_string();
    assert!(matches!(
        &rdom[iter.next(&rdom).id()].node_data.node_type,
        NodeType::Text(text3)
    ));
    assert!(matches!(
        &rdom[iter.next(&rdom).id()].node_data.node_type,
        NodeType::Element(ElementNode { tag: div_tag, .. })
    ));

    assert!(matches!(
        &rdom[iter.prev(&rdom).id()].node_data.node_type,
        NodeType::Text(text3)
    ));
    assert!(matches!(
        &rdom[iter.prev(&rdom).id()].node_data.node_type,
        NodeType::Text(text2)
    ));
    assert!(matches!(
        &rdom[iter.prev(&rdom).id()].node_data.node_type,
        NodeType::Element(ElementNode { tag: p_tag, .. })
    ));
    assert!(matches!(
        &rdom[iter.prev(&rdom).id()].node_data.node_type,
        NodeType::Text(text1)
    ));
    assert!(matches!(
        &rdom[iter.prev(&rdom).id()].node_data.node_type,
        NodeType::Element(ElementNode { tag: div_tag, .. })
    ));
    assert!(matches!(
        &rdom[iter.prev(&rdom).id()].node_data.node_type,
        NodeType::Element(ElementNode { tag: div_tag, .. })
    ));
    assert!(matches!(
        &rdom[iter.prev(&rdom).id()].node_data.node_type,
        NodeType::Element(ElementNode { tag: div_tag, .. })
    ));
    assert!(matches!(
        &rdom[iter.prev(&rdom).id()].node_data.node_type,
        NodeType::Text(text3)
    ));
}

#[test]
#[allow(unused_variables)]
fn persist_removes() {
    use dioxus::prelude::*;
    #[allow(non_snake_case)]
    fn Base(cx: Scope) -> Element {
        let children = match cx.generation() % 2 {
            0 => 3,
            1 => 2,
            _ => unreachable!(),
        };
        render!(
            div{
                (0..children).map(|i|{
                    rsx!{
                        p{
                            key: "{i}",
                            "{i}"
                        }
                    }
                })
            }
        )
    }
    let mut vdom = VirtualDom::new(Base);

    let mut rdom: RealDom<Empty> = RealDom::new();

    let build = vdom.rebuild();
    println!("{:#?}", build);
    let _to_update = rdom.apply_mutations(build);

    // this will end on the node that is removed
    let mut iter1 = PersistantElementIter::new();
    // this will end on the after node that is removed
    let mut iter2 = PersistantElementIter::new();
    // root
    iter1.next(&rdom).id();
    iter2.next(&rdom).id();
    // div
    iter1.next(&rdom).id();
    iter2.next(&rdom).id();
    // p
    iter1.next(&rdom).id();
    iter2.next(&rdom).id();
    // "1"
    iter1.next(&rdom).id();
    iter2.next(&rdom).id();
    // p
    iter1.next(&rdom).id();
    iter2.next(&rdom).id();
    // "2"
    iter1.next(&rdom).id();
    iter2.next(&rdom).id();
    // p
    iter2.next(&rdom).id();
    // "3"
    iter2.next(&rdom).id();

    vdom.mark_dirty(ScopeId(0));
    let update = vdom.render_immediate();
    println!("{:#?}", update);
    iter1.prune(&update, &rdom);
    iter2.prune(&update, &rdom);
    let _to_update = rdom.apply_mutations(update);

    let root_tag = "Root".to_string();
    let idx = iter1.next(&rdom).id();
    dbg!(&rdom[idx].node_data.node_type);
    assert!(matches!(
        &rdom[idx].node_data.node_type,
        NodeType::Element(ElementNode { tag: root_tag, .. })
    ));

    let idx = iter2.next(&rdom).id();
    dbg!(&rdom[idx].node_data.node_type);
    assert!(matches!(
        &rdom[idx].node_data.node_type,
        NodeType::Element(ElementNode { tag: root_tag, .. })
    ));
}

#[test]
#[allow(unused_variables)]
fn persist_instertions_before() {
    use dioxus::prelude::*;
    #[allow(non_snake_case)]
    fn Base(cx: Scope) -> Element {
        let children = match cx.generation() % 2 {
            0 => 3,
            1 => 2,
            _ => unreachable!(),
        };
        render!(
            div{
                (0..children).map(|i|{
                    rsx!{
                        p{
                            key: "{i}",
                            "{i}"
                        }
                    }
                })
            }
        )
    }
    let mut vdom = VirtualDom::new(Base);

    let mut rdom: RealDom<Empty> = RealDom::new();

    let build = vdom.rebuild();
    let _to_update = rdom.apply_mutations(build);

    let mut iter = PersistantElementIter::new();
    // div
    iter.next(&rdom).id();
    // p
    iter.next(&rdom).id();
    // "1"
    iter.next(&rdom).id();
    // p
    iter.next(&rdom).id();
    // "2"
    iter.next(&rdom).id();

    vdom.mark_dirty(ScopeId(0));
    let update = vdom.render_immediate();
    iter.prune(&update, &rdom);
    let _to_update = rdom.apply_mutations(update);

    let p_tag = "div".to_string();
    let idx = iter.next(&rdom).id();
    assert!(matches!(
        &rdom[idx].node_data.node_type,
        NodeType::Element(ElementNode { tag: p_tag, .. })
    ));
}

#[test]
#[allow(unused_variables)]
fn persist_instertions_after() {
    use dioxus::prelude::*;
    #[allow(non_snake_case)]
    fn Base(cx: Scope) -> Element {
        let children = match cx.generation() % 2 {
            0 => 3,
            1 => 2,
            _ => unreachable!(),
        };
        render!(
            div{
                (0..children).map(|i|{
                    rsx!{
                        p{
                            key: "{i}",
                            "{i}"
                        }
                    }
                })
            }
        )
    }
    let mut vdom = VirtualDom::new(Base);

    let mut rdom: RealDom<Empty> = RealDom::new();

    let build = vdom.rebuild();
    let _to_update = rdom.apply_mutations(build);

    let mut iter = PersistantElementIter::new();
    // div
    iter.next(&rdom).id();
    // p
    iter.next(&rdom).id();
    // "hello"
    iter.next(&rdom).id();
    // p
    iter.next(&rdom).id();
    // "world"
    iter.next(&rdom).id();

    let update = vdom.rebuild();
    iter.prune(&update, &rdom);
    let _to_update = rdom.apply_mutations(update);

    let p_tag = "p".to_string();
    let idx = iter.next(&rdom).id();
    assert!(matches!(
        &rdom[idx].node_data.node_type,
        NodeType::Element(ElementNode { tag: p_tag, .. })
    ));
    let text = "hello world".to_string();
    let idx = iter.next(&rdom).id();
    assert!(matches!(
        &rdom[idx].node_data.node_type,
        NodeType::Text(text)
    ));
}<|MERGE_RESOLUTION|>--- conflicted
+++ resolved
@@ -1,18 +1,10 @@
 use crate::{
-<<<<<<< HEAD
-    node::{ElementNode, NodeType},
+    node::{ElementNode, FromAnyValue, NodeType},
     passes::{AnyMapLike, TypeErasedPass},
     real_dom::RealDom,
     state::State,
     tree::TreeView,
     NodeId,
-=======
-    node::{FromAnyValue, NodeType},
-    real_dom::RealDom,
-    state::State,
-    tree::TreeView,
-    NodeId, RealNodeId,
->>>>>>> cb7e4f3f
 };
 use dioxus_core::{Mutation, Mutations};
 use std::fmt::Debug;
@@ -82,15 +74,11 @@
 
     /// remove stale element refreneces
     /// returns true if the focused element is removed
-<<<<<<< HEAD
-    pub fn prune<S: State + Send>(&mut self, mutations: &Mutations, rdom: &RealDom<S>) -> bool {
-=======
     pub fn prune<S: State<V>, V: FromAnyValue>(
         &mut self,
         mutations: &Mutations,
         rdom: &RealDom<S, V>,
     ) -> bool {
->>>>>>> cb7e4f3f
         let mut changed = false;
         let ids_removed: Vec<_> = mutations
             .edits
@@ -116,7 +104,7 @@
         // if a child is removed or inserted before or at the current element, update the child index
         for (el_id, child_idx) in self.stack.iter_mut() {
             if let NodePosition::InChild(child_idx) = child_idx {
-                if let Some(children) = &rdom.tree.children_ids(*el_id) {
+                if let Some(children) = &rdom.children_ids(*el_id) {
                     for m in &mutations.edits {
                         match m {
                             Mutation::Remove { id } => {
@@ -147,11 +135,7 @@
     }
 
     /// get the next element
-<<<<<<< HEAD
-    pub fn next<S: State + Send>(&mut self, rdom: &RealDom<S>) -> ElementProduced {
-=======
     pub fn next<S: State<V>, V: FromAnyValue>(&mut self, rdom: &RealDom<S, V>) -> ElementProduced {
->>>>>>> cb7e4f3f
         if self.stack.is_empty() {
             let id = NodeId(0);
             let new = (id, NodePosition::AtNode);
@@ -159,10 +143,10 @@
             ElementProduced::Looped(id)
         } else {
             let (last, old_child_idx) = self.stack.last_mut().unwrap();
-            let node = &rdom[*last];
+            let node = rdom.get(*last).unwrap();
             match &node.node_data.node_type {
                 NodeType::Element(ElementNode { .. }) => {
-                    let children = rdom.tree.children_ids(*last).unwrap();
+                    let children = rdom.children_ids(*last).unwrap();
                     *old_child_idx = old_child_idx.map(|i| i + 1);
                     // if we have children, go to the next child
                     let child_idx = old_child_idx.get_or_insert(0);
@@ -171,7 +155,8 @@
                         self.next(rdom)
                     } else {
                         let id = children[child_idx];
-                        if let NodeType::Element(ElementNode { .. }) = &rdom[id].node_data.node_type
+                        if let NodeType::Element(ElementNode { .. }) =
+                            rdom.get(id).unwrap().node_data.node_type
                         {
                             self.stack.push((id, NodePosition::AtNode));
                         }
@@ -188,26 +173,19 @@
     }
 
     /// get the previous element
-<<<<<<< HEAD
-    pub fn prev<S: State + Send>(&mut self, rdom: &RealDom<S>) -> ElementProduced {
+    pub fn prev<S: State<V> + Send, V: FromAnyValue>(
+        &mut self,
+        rdom: &RealDom<S, V>,
+    ) -> ElementProduced {
         // recursively add the last child element to the stack
-        fn push_back<S: State + Send>(
+        fn push_back<S: State<V> + Send, V: FromAnyValue>(
             stack: &mut smallvec::SmallVec<[(NodeId, NodePosition); 5]>,
             new_node: NodeId,
-            rdom: &RealDom<S>,
+            rdom: &RealDom<S, V>,
         ) -> NodeId {
-=======
-    pub fn prev<S: State<V>, V: FromAnyValue>(&mut self, rdom: &RealDom<S, V>) -> ElementProduced {
-        // recursively add the last child element to the stack
-        fn push_back<S: State<V>, V: FromAnyValue>(
-            stack: &mut smallvec::SmallVec<[(RealNodeId, NodePosition); 5]>,
-            new_node: RealNodeId,
-            rdom: &RealDom<S, V>,
-        ) -> RealNodeId {
->>>>>>> cb7e4f3f
             match &rdom[new_node].node_data.node_type {
                 NodeType::Element(ElementNode { .. }) => {
-                    let children = rdom.tree.children_ids(new_node).unwrap();
+                    let children = rdom.children_ids(new_node).unwrap();
                     if children.is_empty() {
                         new_node
                     } else {
@@ -226,7 +204,7 @@
             let node = &rdom[*last];
             match &node.node_data.node_type {
                 NodeType::Element(ElementNode { .. }) => {
-                    let children = rdom.tree.children_ids(*last).unwrap();
+                    let children = rdom.children_ids(*last).unwrap();
                     // if we have children, go to the next child
                     if let NodePosition::InChild(0) = old_child_idx {
                         ElementProduced::Progressed(self.pop())
@@ -266,15 +244,10 @@
 
 #[derive(Default, Clone, Debug)]
 struct Empty {}
-<<<<<<< HEAD
 impl AnyMapLike for Empty {
     fn get<T: std::any::Any>(&self) -> Option<&T> {
         None
     }
-=======
-impl State<()> for Empty {
-    const PASSES: &'static [crate::AnyPass<crate::node::Node<Self, ()>>] = &[];
->>>>>>> cb7e4f3f
 
     fn get_mut<T: std::any::Any>(&mut self) -> Option<&mut T> {
         None
