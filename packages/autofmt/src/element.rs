use crate::Buffer;
use dioxus_rsx::*;
use proc_macro2::Span;
use std::{fmt::Result, fmt::Write};
use syn::{spanned::Spanned, Expr};

#[derive(Debug)]
enum ShortOptimization {
    // Special because we want to print the closing bracket immediately
    Empty,

    // Special optimization to put everything on the same line
    Oneliner,

    // Optimization where children flow but props remain fixed on top
    PropsOnTop,

    // The noisiest optimization where everything flows
    NoOpt,
}

impl Buffer {
    pub fn write_element(
        &mut self,
        Element {
            name,
            key,
            attributes,
            children,
            _is_static,
        }: &Element,
    ) -> Result {
        /*
            1. Write the tag
            2. Write the key
            3. Write the attributes
            4. Write the children
        */

        write!(self.buf, "{name} {{")?;

        // decide if we have any special optimizations
        // Default with none, opt the cases in one-by-one
        let mut opt_level = ShortOptimization::NoOpt;

        // check if we have a lot of attributes
        let attr_len = self.is_short_attrs(attributes);
        let is_short_attr_list = attr_len < 80;
        let is_small_children = self.is_short_children(children).is_some();

        // if we have few attributes and a lot of children, place the attrs on top
        if is_short_attr_list && !is_small_children {
            opt_level = ShortOptimization::PropsOnTop;
        }

        // even if the attr is long, it should be put on one line
        if !is_short_attr_list && attributes.len() <= 1 {
            if children.is_empty() {
                opt_level = ShortOptimization::Oneliner;
            } else {
                opt_level = ShortOptimization::PropsOnTop;
            }
        }

        // if we have few children and few attributes, make it a one-liner
        if is_short_attr_list && is_small_children {
            opt_level = ShortOptimization::Oneliner;
        }

        // If there's nothing at all, empty optimization
        if attributes.is_empty() && children.is_empty() && key.is_none() {
            opt_level = ShortOptimization::Empty;
        }

        // multiline handlers bump everything down
        if attr_len > 1000 {
            opt_level = ShortOptimization::NoOpt;
        }

        match opt_level {
            ShortOptimization::Empty => {}
            ShortOptimization::Oneliner => {
                write!(self.buf, " ")?;

                self.write_attributes(attributes, key, true)?;

                if !children.is_empty() && (!attributes.is_empty() || key.is_some()) {
                    write!(self.buf, ", ")?;
                }

                for (id, child) in children.iter().enumerate() {
                    self.write_ident(child)?;
                    if id != children.len() - 1 && children.len() > 1 {
                        write!(self.buf, ", ")?;
                    }
                }

                write!(self.buf, " ")?;
            }

            ShortOptimization::PropsOnTop => {
                if !attributes.is_empty() || key.is_some() {
                    write!(self.buf, " ")?;
                }
                self.write_attributes(attributes, key, true)?;

                if !children.is_empty() && (!attributes.is_empty() || key.is_some()) {
                    write!(self.buf, ",")?;
                }

                if !children.is_empty() {
                    self.write_body_indented(children)?;
                }
                self.tabbed_line()?;
            }

            ShortOptimization::NoOpt => {
                self.write_attributes(attributes, key, false)?;

                if !children.is_empty() && (!attributes.is_empty() || key.is_some()) {
                    write!(self.buf, ",")?;
                }

                if !children.is_empty() {
                    self.write_body_indented(children)?;
                }
                self.tabbed_line()?;
            }
        }

        write!(self.buf, "}}")?;

        Ok(())
    }

    fn write_attributes(
        &mut self,
        attributes: &[ElementAttrNamed],
        key: &Option<IfmtInput>,
        sameline: bool,
    ) -> Result {
        let mut attr_iter = attributes.iter().peekable();

        if let Some(key) = key {
            if !sameline {
                self.indented_tabbed_line()?;
            }
            write!(
                self.buf,
                "key: \"{}\"",
                key.source.as_ref().unwrap().value()
            )?;
            if !attributes.is_empty() {
                write!(self.buf, ",")?;
                if sameline {
                    write!(self.buf, " ")?;
                }
            }
        }

        while let Some(attr) = attr_iter.next() {
            self.indent += 1;
            if !sameline {
                self.write_comments(attr.attr.flart())?;
            }
            self.indent -= 1;

            if !sameline {
                self.indented_tabbed_line()?;
            }

            self.write_attribute(attr)?;

            if attr_iter.peek().is_some() {
                write!(self.buf, ",")?;

                if sameline {
                    write!(self.buf, " ")?;
                }
            }
        }

        Ok(())
    }

    fn write_attribute(&mut self, attr: &ElementAttrNamed) -> Result {
        match &attr.attr {
            ElementAttr::AttrText { name, value } => {
                write!(
                    self.buf,
                    "{name}: \"{value}\"",
                    value = value.source.as_ref().unwrap().value()
                )?;
            }
            ElementAttr::AttrExpression { name, value } => {
                let out = prettyplease::unparse_expr(value);
                write!(self.buf, "{}: {}", name, out)?;
            }

            ElementAttr::CustomAttrText { name, value } => {
                write!(
                    self.buf,
                    "\"{name}\": \"{value}\"",
                    name = name.value(),
                    value = value.source.as_ref().unwrap().value()
                )?;
            }

            ElementAttr::CustomAttrExpression { name, value } => {
                let out = prettyplease::unparse_expr(value);
                write!(self.buf, "\"{}\": {}", name.value(), out)?;
            }

            ElementAttr::EventTokens { name, tokens } => {
                let out = self.retrieve_formatted_expr(tokens).to_string();

                let mut lines = out.split('\n').peekable();
                let first = lines.next().unwrap();

                // a one-liner for whatever reason
                // Does not need a new line
                if lines.peek().is_none() {
                    write!(self.buf, "{}: {}", name, first)?;
                } else {
                    writeln!(self.buf, "{}: {}", name, first)?;

                    while let Some(line) = lines.next() {
                        self.indented_tab()?;
                        write!(self.buf, "{}", line)?;
                        if lines.peek().is_none() {
                            write!(self.buf, "")?;
                        } else {
                            writeln!(self.buf)?;
                        }
                    }
                }
            }
        }

        Ok(())
    }

    // make sure the comments are actually relevant to this element.
    // test by making sure this element is the primary element on this line
    pub fn current_span_is_primary(&self, location: Span) -> bool {
        let start = location.start();
        let line_start = start.line - 1;

        let this_line = self.src[line_start].as_str();

        let beginning = if this_line.len() > start.column {
            this_line[..start.column].trim()
        } else {
            ""
        };

        // dbg!(beginning);

        beginning.is_empty()
    }

    // check if the children are short enough to be on the same line
    // We don't have the notion of current line depth - each line tries to be < 80 total
    // returns the total line length if it's short
    // returns none if the length exceeds the limit
    // I think this eventually becomes quadratic :(
    pub fn is_short_children(&mut self, children: &[BodyNode]) -> Option<usize> {
        if children.is_empty() {
            // todo: allow elements with comments but no children
            // like div { /* comment */ }
            return Some(0);
        }

        for child in children {
            if self.current_span_is_primary(child.span()) {
                'line: for line in self.src[..child.span().start().line - 1].iter().rev() {
                    match (line.trim().starts_with("//"), line.is_empty()) {
                        (true, _) => return None,
                        (_, true) => continue 'line,
                        _ => break 'line,
                    }
                }
            }
        }

        match children {
<<<<<<< HEAD
            [BodyNode::Text(ref text)] => Some(text.text.value().len()),
=======
            [BodyNode::Text(ref text)] => Some(text.source.as_ref().unwrap().value().len()),
>>>>>>> 3978bc98
            [BodyNode::Component(ref comp)] => {
                let attr_len = self.field_len(&comp.fields, &comp.manual_props);

                if attr_len > 80 {
                    None
                } else if comp.children.is_empty() {
                    Some(attr_len)
                } else {
                    None
                }
            }
            [BodyNode::RawExpr(ref expr)] => {
                // TODO: let rawexprs to be inlined
                get_expr_length(&expr.expr)
            }
            [BodyNode::Element(ref el)] => {
                let attr_len = self.is_short_attrs(&el.attributes);

                if el.children.is_empty() && attr_len < 80 {
                    return Some(el.name.to_string().len());
                }

                if el.children.len() == 1 {
                    if let BodyNode::Text(ref text) = el.children[0] {
                        if text.text.value().len() + el.name.to_string().len() + attr_len < 80 {
                            return Some(
                                text.text.value().len() + el.name.to_string().len() + attr_len,
                            );
                        }
                    }
                }

                None
            }
            // todo, allow non-elements to be on the same line
            items => {
                let mut total_count = 0;

                for item in items {
                    match item {
                        BodyNode::Component(_) | BodyNode::Element(_) => return None,
                        BodyNode::Text(text) => total_count += text.text.value().len(),
                        BodyNode::RawExpr(expr) => match get_expr_length(&expr.expr) {
                            Some(len) => total_count += len,
                            None => return None,
                        },
                    }
                }

                Some(total_count)
            }
        }
    }
}

fn get_expr_length(expr: &Expr) -> Option<usize> {
    let span = expr.span();
    let (start, end) = (span.start(), span.end());
    if start.line == end.line {
        Some(end.column - start.column)
    } else {
        None
    }
}<|MERGE_RESOLUTION|>--- conflicted
+++ resolved
@@ -284,11 +284,7 @@
         }
 
         match children {
-<<<<<<< HEAD
-            [BodyNode::Text(ref text)] => Some(text.text.value().len()),
-=======
             [BodyNode::Text(ref text)] => Some(text.source.as_ref().unwrap().value().len()),
->>>>>>> 3978bc98
             [BodyNode::Component(ref comp)] => {
                 let attr_len = self.field_len(&comp.fields, &comp.manual_props);
 
