--- conflicted
+++ resolved
@@ -1,9 +1,5 @@
 use dioxus_core::{ScopeState, TaskId};
-<<<<<<< HEAD
-use std::{any::Any, cell::Cell, future::Future, rc::Rc};
-=======
-use std::{cell::Cell, future::Future, rc::Rc, sync::Arc};
->>>>>>> d8718efe
+use std::{any::Any, cell::Cell, future::Future, rc::Rc, sync::Arc};
 
 /// A hook that provides a future that will resolve to a value.
 ///
