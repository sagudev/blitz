use parcel_css::properties::border::BorderSideWidth;
use parcel_css::values::calc::{Calc, MathFunction};
use parcel_css::values::color::CssColor;
use parcel_css::values::length::{Length, LengthValue};
use parcel_css::values::percentage::DimensionPercentage;
use piet_wgpu::Color;
use stretch2::prelude::Size;

#[allow(dead_code)]
#[derive(Clone, Copy)]
pub(crate) enum Axis {
    X,
    Y,
    // the smallest axis
    Min,
    // the largest axis
    Max,
}

pub(crate) fn translate_color(color: &CssColor) -> Color {
    let rgb = color.to_rgb();
    if let CssColor::RGBA(rgba) = rgb {
        Color::rgba(
            rgba.red as f64 / 255.0,
            rgba.green as f64 / 255.0,
            rgba.blue as f64 / 255.0,
            rgba.alpha as f64 / 255.0,
        )
    } else {
        panic!("translation failed");
    }
}

pub(crate) trait Resolve {
<<<<<<< HEAD
    fn resolve(&self, axis: Axis, rect: &Size<f32>, viewport_size: &Size<f32>) -> f64;
}

impl<T: Resolve> Resolve for Calc<T> {
    fn resolve(&self, axis: Axis, rect: &Size<f32>, viewport_size: &Size<f32>) -> f64 {
=======
    fn resolve(&self, axis: Axis, rect: &Size<f32>, viewport_size: &Size<u32>) -> f64;
}

impl<T: Resolve> Resolve for Calc<T> {
    fn resolve(&self, axis: Axis, rect: &Size<f32>, viewport_size: &Size<u32>) -> f64 {
>>>>>>> 5dc7d50d
        match self {
            parcel_css::values::calc::Calc::Value(v) => v.resolve(axis, rect, viewport_size),
            parcel_css::values::calc::Calc::Number(px) => *px as f64,
            parcel_css::values::calc::Calc::Sum(v1, v2) => {
                v1.resolve(axis, rect, viewport_size) + v2.resolve(axis, rect, viewport_size)
            }
            parcel_css::values::calc::Calc::Product(v1, v2) => {
                *v1 as f64 * v2.resolve(axis, rect, viewport_size)
            }
            parcel_css::values::calc::Calc::Function(f) => f.resolve(axis, rect, viewport_size),
        }
    }
}

impl<T: Resolve> Resolve for MathFunction<T> {
<<<<<<< HEAD
    fn resolve(&self, axis: Axis, rect: &Size<f32>, viewport_size: &Size<f32>) -> f64 {
=======
    fn resolve(&self, axis: Axis, rect: &Size<f32>, viewport_size: &Size<u32>) -> f64 {
>>>>>>> 5dc7d50d
        match self {
            parcel_css::values::calc::MathFunction::Calc(c) => c.resolve(axis, rect, viewport_size),
            parcel_css::values::calc::MathFunction::Min(v) => v
                .iter()
                .map(|v| v.resolve(axis, rect, viewport_size))
                .min_by(|f1, f2| f1.partial_cmp(f2).unwrap())
                .unwrap(),
            parcel_css::values::calc::MathFunction::Max(v) => v
                .iter()
                .map(|v| v.resolve(axis, rect, viewport_size))
                .max_by(|f1, f2| f1.partial_cmp(f2).unwrap())
                .unwrap(),
            parcel_css::values::calc::MathFunction::Clamp(min, val, max) => min
                .resolve(axis, rect, viewport_size)
                .max(val.resolve(axis, rect, viewport_size).min(max.resolve(
                    axis,
                    rect,
                    viewport_size,
                ))),
        }
    }
}

impl Resolve for BorderSideWidth {
<<<<<<< HEAD
    fn resolve(&self, axis: Axis, rect: &Size<f32>, viewport_size: &Size<f32>) -> f64 {
=======
    fn resolve(&self, axis: Axis, rect: &Size<f32>, viewport_size: &Size<u32>) -> f64 {
>>>>>>> 5dc7d50d
        match self {
            BorderSideWidth::Thin => 2.0,
            BorderSideWidth::Medium => 4.0,
            BorderSideWidth::Thick => 6.0,
            BorderSideWidth::Length(l) => l.resolve(axis, rect, viewport_size),
        }
    }
}

impl Resolve for LengthValue {
<<<<<<< HEAD
    fn resolve(&self, _axis: Axis, _rect: &Size<f32>, _viewport_size: &Size<f32>) -> f64 {
        use parcel_css::values::length::LengthValue::*;
        match self {
            Px(px) => *px as f64,
=======
    fn resolve(&self, _axis: Axis, _rect: &Size<f32>, viewport_size: &Size<u32>) -> f64 {
        use parcel_css::values::length::LengthValue::*;
        match self {
            Px(px) => *px as f64,
            Vw(vw) => *vw as f64 * viewport_size.width as f64 / 100.0,
            Vh(vh) => *vh as f64 * viewport_size.height as f64 / 100.0,
            Vmin(vmin) => {
                *vmin as f64 * viewport_size.height.min(viewport_size.width) as f64 / 100.0
            }
            Vmax(vmax) => {
                *vmax as f64 * viewport_size.height.max(viewport_size.width) as f64 / 100.0
            }
>>>>>>> 5dc7d50d
            _ => todo!(),
        }
    }
}

impl Resolve for Length {
<<<<<<< HEAD
    fn resolve(&self, axis: Axis, rect: &Size<f32>, viewport_size: &Size<f32>) -> f64 {
=======
    fn resolve(&self, axis: Axis, rect: &Size<f32>, viewport_size: &Size<u32>) -> f64 {
>>>>>>> 5dc7d50d
        match self {
            Length::Value(l) => l.resolve(axis, rect, viewport_size),
            Length::Calc(c) => c.resolve(axis, rect, viewport_size),
        }
    }
}

impl<T: Resolve> Resolve for DimensionPercentage<T> {
<<<<<<< HEAD
    fn resolve(&self, axis: Axis, rect: &Size<f32>, viewport_size: &Size<f32>) -> f64 {
=======
    fn resolve(&self, axis: Axis, rect: &Size<f32>, viewport_size: &Size<u32>) -> f64 {
>>>>>>> 5dc7d50d
        match self {
            DimensionPercentage::Dimension(v) => v.resolve(axis, rect, viewport_size),
            DimensionPercentage::Percentage(p) => match axis {
                Axis::X => (rect.width * p.0).into(),
                Axis::Y => (rect.height * p.0).into(),
                Axis::Min => (rect.width.min(rect.height) * p.0).into(),
                Axis::Max => (rect.width.max(rect.height) * p.0).into(),
            },
            DimensionPercentage::Calc(c) => c.resolve(axis, rect, viewport_size),
        }
    }
}<|MERGE_RESOLUTION|>--- conflicted
+++ resolved
@@ -32,19 +32,11 @@
 }
 
 pub(crate) trait Resolve {
-<<<<<<< HEAD
-    fn resolve(&self, axis: Axis, rect: &Size<f32>, viewport_size: &Size<f32>) -> f64;
-}
-
-impl<T: Resolve> Resolve for Calc<T> {
-    fn resolve(&self, axis: Axis, rect: &Size<f32>, viewport_size: &Size<f32>) -> f64 {
-=======
     fn resolve(&self, axis: Axis, rect: &Size<f32>, viewport_size: &Size<u32>) -> f64;
 }
 
 impl<T: Resolve> Resolve for Calc<T> {
     fn resolve(&self, axis: Axis, rect: &Size<f32>, viewport_size: &Size<u32>) -> f64 {
->>>>>>> 5dc7d50d
         match self {
             parcel_css::values::calc::Calc::Value(v) => v.resolve(axis, rect, viewport_size),
             parcel_css::values::calc::Calc::Number(px) => *px as f64,
@@ -60,11 +52,7 @@
 }
 
 impl<T: Resolve> Resolve for MathFunction<T> {
-<<<<<<< HEAD
-    fn resolve(&self, axis: Axis, rect: &Size<f32>, viewport_size: &Size<f32>) -> f64 {
-=======
     fn resolve(&self, axis: Axis, rect: &Size<f32>, viewport_size: &Size<u32>) -> f64 {
->>>>>>> 5dc7d50d
         match self {
             parcel_css::values::calc::MathFunction::Calc(c) => c.resolve(axis, rect, viewport_size),
             parcel_css::values::calc::MathFunction::Min(v) => v
@@ -89,11 +77,7 @@
 }
 
 impl Resolve for BorderSideWidth {
-<<<<<<< HEAD
-    fn resolve(&self, axis: Axis, rect: &Size<f32>, viewport_size: &Size<f32>) -> f64 {
-=======
     fn resolve(&self, axis: Axis, rect: &Size<f32>, viewport_size: &Size<u32>) -> f64 {
->>>>>>> 5dc7d50d
         match self {
             BorderSideWidth::Thin => 2.0,
             BorderSideWidth::Medium => 4.0,
@@ -104,12 +88,6 @@
 }
 
 impl Resolve for LengthValue {
-<<<<<<< HEAD
-    fn resolve(&self, _axis: Axis, _rect: &Size<f32>, _viewport_size: &Size<f32>) -> f64 {
-        use parcel_css::values::length::LengthValue::*;
-        match self {
-            Px(px) => *px as f64,
-=======
     fn resolve(&self, _axis: Axis, _rect: &Size<f32>, viewport_size: &Size<u32>) -> f64 {
         use parcel_css::values::length::LengthValue::*;
         match self {
@@ -122,18 +100,13 @@
             Vmax(vmax) => {
                 *vmax as f64 * viewport_size.height.max(viewport_size.width) as f64 / 100.0
             }
->>>>>>> 5dc7d50d
             _ => todo!(),
         }
     }
 }
 
 impl Resolve for Length {
-<<<<<<< HEAD
-    fn resolve(&self, axis: Axis, rect: &Size<f32>, viewport_size: &Size<f32>) -> f64 {
-=======
     fn resolve(&self, axis: Axis, rect: &Size<f32>, viewport_size: &Size<u32>) -> f64 {
->>>>>>> 5dc7d50d
         match self {
             Length::Value(l) => l.resolve(axis, rect, viewport_size),
             Length::Calc(c) => c.resolve(axis, rect, viewport_size),
@@ -142,11 +115,7 @@
 }
 
 impl<T: Resolve> Resolve for DimensionPercentage<T> {
-<<<<<<< HEAD
-    fn resolve(&self, axis: Axis, rect: &Size<f32>, viewport_size: &Size<f32>) -> f64 {
-=======
     fn resolve(&self, axis: Axis, rect: &Size<f32>, viewport_size: &Size<u32>) -> f64 {
->>>>>>> 5dc7d50d
         match self {
             DimensionPercentage::Dimension(v) => v.resolve(axis, rect, viewport_size),
             DimensionPercentage::Percentage(p) => match axis {
