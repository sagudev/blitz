use std::{
    cell::RefCell,
    rc::Rc,
    sync::{Arc, Mutex, MutexGuard, Weak},
};

use anymap::AnyMap;
use dioxus::{
    core::{exports::futures_channel::mpsc::unbounded, SchedulerMsg, UserEvent},
    prelude::{Component, UnboundedSender, VirtualDom},
};

use futures_util::StreamExt;
use piet_wgpu::{Piet, WgpuRenderer};
use tao::{dpi::PhysicalSize, event_loop::EventLoopProxy, window::Window};

use crate::{events::BlitzEventHandler, focus::FocusState, render::render, Dom, Redraw, TaoEvent};
use dioxus::native_core::real_dom::RealDom;
use taffy::{
    prelude::{Number, Size},
    Taffy,
};

pub struct ApplicationState {
    dom: DomManager,
    wgpu_renderer: WgpuRenderer,
    event_handler: Arc<Mutex<BlitzEventHandler>>,
}

impl ApplicationState {
    /// Create a new window state and spawn a vdom thread.
    pub fn new(root: Component<()>, window: &Window, proxy: EventLoopProxy<Redraw>) -> Self {
        let inner_size = window.inner_size();

        let focus_state = Arc::new(Mutex::new(FocusState::default()));
        let weak_focus_state = Arc::downgrade(&focus_state);

        let event_handler = Arc::new(Mutex::new(BlitzEventHandler::new(focus_state)));
        let weak_event_handler = Arc::downgrade(&event_handler);

        let dom = DomManager::spawn(
            inner_size,
            root,
            proxy,
            weak_event_handler,
            weak_focus_state,
        );

        let mut wgpu_renderer = WgpuRenderer::new(window).unwrap();
        wgpu_renderer.set_size(piet_wgpu::kurbo::Size {
            width: inner_size.width as f64,
            height: inner_size.height as f64,
        });
        wgpu_renderer.set_scale(1.0);

        ApplicationState {
            dom,
            wgpu_renderer,
            event_handler,
        }
    }

    pub fn render(&mut self) {
        let mut r = Piet::new(&mut self.wgpu_renderer);
        self.dom.render(&mut r);
    }

    pub fn set_size(&mut self, size: PhysicalSize<u32>) {
        // the window size is zero when minimized which causes the renderer to panic
        if size.width > 0 && size.height > 0 {
            self.dom.set_size(size);
            self.wgpu_renderer.set_size(piet_wgpu::kurbo::Size {
                width: size.width as f64,
                height: size.height as f64,
            });
        }
    }

    pub fn clean(&self) -> DirtyNodes {
        let dirty = self.dom.clean();
        if self.event_handler.lock().unwrap().clean() {
            DirtyNodes::All
        } else {
            dirty
        }
    }

    pub fn send_event(&mut self, event: &TaoEvent) {
<<<<<<< HEAD
        let size = self.dom.size();
        let size = Size {
            width: size.width,
            height: size.height,
        };
        let evts;
        let redraw;
        {
            let rdom = &mut self.dom.rdom();
            let mut event_handler = self.event_handler.lock().unwrap();
            redraw = event_handler.register_event(event, rdom, &size);
            evts = event_handler.drain_events();
        }
        if redraw {
            self.force_redraw();
        }
=======
        self.event_handler
            .register_event(event, &mut self.dom.rdom());
        let evts = self.event_handler.drain_events();
>>>>>>> 8d9da788
        self.dom.send_events(evts);
    }
}

/// A wrapper around the DOM that manages the lifecycle of the VDom and RealDom.
struct DomManager {
    rdom: Arc<Mutex<Dom>>,
    size: Arc<Mutex<PhysicalSize<u32>>>,
    /// The node that need to be redrawn.
    dirty: Arc<Mutex<Vec<usize>>>,
    force_redraw: bool,
    scheduler: UnboundedSender<SchedulerMsg>,
    redraw_sender: UnboundedSender<()>,
}

impl DomManager {
    fn spawn(
        size: PhysicalSize<u32>,
        root: Component<()>,
        proxy: EventLoopProxy<Redraw>,
        weak_event_handler: Weak<Mutex<BlitzEventHandler>>,
        weak_focus_state: Weak<Mutex<FocusState>>,
    ) -> Self {
        let rdom: Arc<Mutex<Dom>> = Arc::new(Mutex::new(RealDom::new()));
        let size = Arc::new(Mutex::new(size));
        let dirty = Arc::new(Mutex::new(Vec::new()));

        let weak_rdom = Arc::downgrade(&rdom);
        let weak_size = Arc::downgrade(&size);
        let weak_dirty = Arc::downgrade(&dirty);

        let channel_sender = Arc::new(Mutex::new(None));
        let channel_sender_weak = Arc::downgrade(&channel_sender);

        let (redraw_sender, mut redraw_receiver) = unbounded::<()>();

        // Spawn a thread to run the virtual dom and update the real dom.
        std::thread::spawn(move || {
            tokio::runtime::Builder::new_current_thread()
                .enable_all()
                .build()
                .unwrap()
                .block_on(async {
                    let stretch = Rc::new(RefCell::new(Taffy::new()));
                    let mut vdom = VirtualDom::new(root);
                    channel_sender_weak
                        .upgrade()
                        .unwrap()
                        .lock()
                        .unwrap()
                        .replace(vdom.get_scheduler_channel());
                    let mutations = vdom.rebuild();
                    let mut last_size = Size::undefined();
                    if let Some(strong) = weak_rdom.upgrade() {
                        if let Ok(mut rdom) = strong.lock() {
                            // update the real dom's nodes
                            let to_update = rdom.apply_mutations(vec![mutations]);
                            let mut ctx = AnyMap::new();
                            ctx.insert(stretch.clone());
                            // update the style and layout
                            let to_rerender = rdom.update_state(&vdom, to_update, ctx).unwrap();
                            if let Some(strong) = weak_size.upgrade() {
                                let size = strong.lock().unwrap();

                                let size = Size {
                                    width: Number::Defined(size.width as f32),
                                    height: Number::Defined(size.height as f32),
                                };

                                last_size = size;

                                stretch
                                    .borrow_mut()
                                    .compute_layout(
                                        rdom[rdom.root_id()].state.layout.node.unwrap(),
                                        size,
                                    )
                                    .unwrap();
                                rdom.traverse_depth_first_mut(|n| {
                                    if let Some(node) = n.state.layout.node {
                                        n.state.layout.layout =
                                            Some(*stretch.borrow().layout(node).unwrap());
                                    }
                                });
                                weak_dirty
                                    .upgrade()
                                    .unwrap()
                                    .lock()
                                    .unwrap()
                                    .extend(to_rerender.iter());
                                proxy.send_event(Redraw).unwrap();
                            }
                        }
                    }
                    loop {
                        let wait = vdom.wait_for_work();
                        tokio::select! {
                            _ = wait=>{},
                            _ = redraw_receiver.next()=>{},
                        }

                        if let Some(strong) = weak_rdom.upgrade() {
                            if let Ok(mut rdom) = strong.lock() {
                                let mutations = vdom.work_with_deadline(|| false);
                                if let Some(strong) = weak_focus_state.upgrade() {
                                    if let Ok(mut focus_state) = strong.lock() {
<<<<<<< HEAD
                                        if let Some(strong) = weak_event_handler.upgrade() {
                                            if let Ok(mut event_handler) = strong.lock() {
                                                for m in &mutations {
                                                    event_handler.prune(m, &rdom);
                                                    focus_state.prune(m, &rdom);
                                                }
                                            } else {
                                                break;
=======
                                        let mutations = vdom.work_with_deadline(|| false);

                                        for m in &mutations {
                                            focus_state.prune(m, &rdom);
                                        }

                                        // update the real dom's nodes
                                        let to_update = rdom.apply_mutations(mutations);

                                        let mut ctx = AnyMap::new();
                                        ctx.insert(stretch.clone());

                                        // update the style and layout
                                        let to_rerender =
                                            rdom.update_state(&vdom, to_update, ctx).unwrap();

                                        if let Some(strong) = weak_size.upgrade() {
                                            let size = strong.lock().unwrap();

                                            let size = Size {
                                                width: Number::Defined(size.width as f32),
                                                height: Number::Defined(size.height as f32),
                                            };
                                            if !to_rerender.is_empty() || last_size != size {
                                                last_size = size;
                                                stretch
                                                    .borrow_mut()
                                                    .compute_layout(
                                                        rdom[rdom.root_id()]
                                                            .state
                                                            .layout
                                                            .node
                                                            .unwrap(),
                                                        size,
                                                    )
                                                    .unwrap();
                                                rdom.traverse_depth_first_mut(|n| {
                                                    if let Some(node) = n.state.layout.node {
                                                        n.state.layout.layout = Some(
                                                            *stretch.borrow().layout(node).unwrap(),
                                                        );
                                                    }
                                                });
                                                weak_dirty
                                                    .upgrade()
                                                    .unwrap()
                                                    .lock()
                                                    .unwrap()
                                                    .extend(to_rerender.iter());

                                                proxy.send_event(Redraw).unwrap();
>>>>>>> 8d9da788
                                            }
                                        } else {
                                            break;
                                        }
                                    } else {
                                        break;
                                    }
                                } else {
                                    break;
                                }
                                // update the real dom's nodes
                                let to_update = rdom.apply_mutations(mutations);

                                let mut ctx = AnyMap::new();
                                ctx.insert(stretch.clone());

                                // update the style and layout
                                let to_rerender = rdom.update_state(&vdom, to_update, ctx).unwrap();

                                if let Some(strong) = weak_size.upgrade() {
                                    let size = *strong.lock().unwrap();

                                    let size = Size {
                                        width: Number::Defined(size.width as f32),
                                        height: Number::Defined(size.height as f32),
                                    };
                                    if !to_rerender.is_empty() || last_size != size {
                                        last_size = size;
                                        stretch
                                            .borrow_mut()
                                            .compute_layout(
                                                rdom[rdom.root_id()].state.layout.node.unwrap(),
                                                size,
                                            )
                                            .unwrap();
                                        rdom.traverse_depth_first_mut(|n| {
                                            if let Some(node) = n.state.layout.node {
                                                n.state.layout.layout =
                                                    Some(*stretch.borrow().layout(node).unwrap());
                                            }
                                        });
                                        weak_dirty
                                            .upgrade()
                                            .unwrap()
                                            .lock()
                                            .unwrap()
                                            .extend(to_rerender.iter());

                                        proxy.send_event(Redraw).unwrap();
                                    }
                                } else {
                                    break;
                                }
                            } else {
                                break;
                            }
                        } else {
                            break;
                        }
                    }
                });
        });

        while channel_sender.lock().unwrap().is_none() {
            std::thread::sleep(std::time::Duration::from_millis(10));
        }

        let mut sender_lock = channel_sender.lock().unwrap();
        Self {
            rdom,
            size,
            dirty,
            scheduler: sender_lock.take().unwrap(),
            redraw_sender,
            force_redraw: false,
        }
    }

    fn clean(&self) -> DirtyNodes {
        if self.force_redraw {
            DirtyNodes::All
        } else {
            DirtyNodes::Some(std::mem::take(&mut *self.dirty.lock().unwrap()))
        }
    }

    fn rdom(&self) -> MutexGuard<Dom> {
        self.rdom.lock().unwrap()
    }

    fn set_size(&mut self, size: PhysicalSize<u32>) {
        *self.size.lock().unwrap() = size;
        self.force_redraw();
    }

    fn size(&self) -> PhysicalSize<u32> {
        *self.size.lock().unwrap()
    }

    fn force_redraw(&mut self) {
        self.force_redraw = true;
        self.redraw_sender.unbounded_send(()).unwrap();
    }

    fn render(&self, renderer: &mut Piet) {
        render(&self.rdom(), renderer, *self.size.lock().unwrap());
    }

    fn send_events(&self, events: Vec<UserEvent>) {
        for evt in events {
            self.scheduler
                .unbounded_send(SchedulerMsg::Event(evt))
                .unwrap();
        }
    }
}

pub enum DirtyNodes {
    All,
    Some(Vec<usize>),
}

impl DirtyNodes {
    pub fn is_empty(&self) -> bool {
        match self {
            DirtyNodes::All => false,
            DirtyNodes::Some(v) => v.is_empty(),
        }
    }
}<|MERGE_RESOLUTION|>--- conflicted
+++ resolved
@@ -86,28 +86,18 @@
     }
 
     pub fn send_event(&mut self, event: &TaoEvent) {
-<<<<<<< HEAD
         let size = self.dom.size();
         let size = Size {
             width: size.width,
             height: size.height,
         };
         let evts;
-        let redraw;
         {
             let rdom = &mut self.dom.rdom();
             let mut event_handler = self.event_handler.lock().unwrap();
-            redraw = event_handler.register_event(event, rdom, &size);
+            event_handler.register_event(event, rdom, &size);
             evts = event_handler.drain_events();
         }
-        if redraw {
-            self.force_redraw();
-        }
-=======
-        self.event_handler
-            .register_event(event, &mut self.dom.rdom());
-        let evts = self.event_handler.drain_events();
->>>>>>> 8d9da788
         self.dom.send_events(evts);
     }
 }
@@ -214,7 +204,6 @@
                                 let mutations = vdom.work_with_deadline(|| false);
                                 if let Some(strong) = weak_focus_state.upgrade() {
                                     if let Ok(mut focus_state) = strong.lock() {
-<<<<<<< HEAD
                                         if let Some(strong) = weak_event_handler.upgrade() {
                                             if let Ok(mut event_handler) = strong.lock() {
                                                 for m in &mutations {
@@ -223,59 +212,6 @@
                                                 }
                                             } else {
                                                 break;
-=======
-                                        let mutations = vdom.work_with_deadline(|| false);
-
-                                        for m in &mutations {
-                                            focus_state.prune(m, &rdom);
-                                        }
-
-                                        // update the real dom's nodes
-                                        let to_update = rdom.apply_mutations(mutations);
-
-                                        let mut ctx = AnyMap::new();
-                                        ctx.insert(stretch.clone());
-
-                                        // update the style and layout
-                                        let to_rerender =
-                                            rdom.update_state(&vdom, to_update, ctx).unwrap();
-
-                                        if let Some(strong) = weak_size.upgrade() {
-                                            let size = strong.lock().unwrap();
-
-                                            let size = Size {
-                                                width: Number::Defined(size.width as f32),
-                                                height: Number::Defined(size.height as f32),
-                                            };
-                                            if !to_rerender.is_empty() || last_size != size {
-                                                last_size = size;
-                                                stretch
-                                                    .borrow_mut()
-                                                    .compute_layout(
-                                                        rdom[rdom.root_id()]
-                                                            .state
-                                                            .layout
-                                                            .node
-                                                            .unwrap(),
-                                                        size,
-                                                    )
-                                                    .unwrap();
-                                                rdom.traverse_depth_first_mut(|n| {
-                                                    if let Some(node) = n.state.layout.node {
-                                                        n.state.layout.layout = Some(
-                                                            *stretch.borrow().layout(node).unwrap(),
-                                                        );
-                                                    }
-                                                });
-                                                weak_dirty
-                                                    .upgrade()
-                                                    .unwrap()
-                                                    .lock()
-                                                    .unwrap()
-                                                    .extend(to_rerender.iter());
-
-                                                proxy.send_event(Redraw).unwrap();
->>>>>>> 8d9da788
                                             }
                                         } else {
                                             break;
