use dioxus::native_core::real_dom::NodeType;
use piet_wgpu::kurbo::{Point, Rect, RoundedRect, Vec2};
use piet_wgpu::{Color, Piet, RenderContext, Text, TextLayoutBuilder};
use taffy::prelude::Size;
use tao::dpi::PhysicalSize;

use crate::util::{translate_color, Axis, Resolve};
use crate::{Dom, DomNode};

const FOCUS_BORDER_WIDTH: f64 = 6.0;

pub(crate) fn render(dom: &Dom, piet: &mut Piet, window_size: PhysicalSize<u32>) {
    let root = &dom[1];
    let root_layout = root.state.layout.layout.unwrap();
    let background_brush = piet.solid_brush(Color::WHITE);
    piet.fill(
        &Rect {
            x0: root_layout.location.x.into(),
            y0: root_layout.location.y.into(),
            x1: (root_layout.location.x + root_layout.size.width).into(),
            y1: (root_layout.location.y + root_layout.size.height).into(),
        },
        &background_brush,
    );
    let viewport_size = Size {
        width: window_size.width,
        height: window_size.height,
    };
    render_node(dom, root, piet, Point::ZERO, &viewport_size);
    match piet.finish() {
        Ok(()) => {}
        Err(e) => {
            println!("{}", e);
        }
    }
}

fn render_node(
    dom: &Dom,
    node: &DomNode,
    piet: &mut Piet,
    location: Point,
    viewport_size: &Size<u32>,
) {
    let style = &node.state.style;
    let layout = node.state.layout.layout.unwrap();
    let pos = location + Vec2::new(layout.location.x as f64, layout.location.y as f64);
    match &node.node_type {
        NodeType::Text { text } => {
            let text_layout = piet
                .text()
                .new_text_layout(text.clone())
                .text_color(translate_color(&style.color.0))
                .build()
                .unwrap();
            piet.draw_text(&text_layout, pos);
        }
        NodeType::Element { children, .. } => {
            let shape = get_shape(node, viewport_size, pos);
            let fill_brush = piet.solid_brush(translate_color(&style.bg_color.0));
            if node.state.focused {
                let stroke_brush = piet.solid_brush(Color::rgb(1.0, 1.0, 1.0));
                piet.stroke(&shape, &stroke_brush, FOCUS_BORDER_WIDTH / 2.0);
                let mut smaller_rect = shape.rect();
                smaller_rect.x0 += FOCUS_BORDER_WIDTH / 2.0;
                smaller_rect.x1 -= FOCUS_BORDER_WIDTH / 2.0;
                smaller_rect.y0 += FOCUS_BORDER_WIDTH / 2.0;
                smaller_rect.y1 -= FOCUS_BORDER_WIDTH / 2.0;
                let smaller_shape = RoundedRect::from_rect(smaller_rect, shape.radii());
                let stroke_brush = piet.solid_brush(Color::rgb(0.0, 0.0, 0.0));
                piet.stroke(&smaller_shape, &stroke_brush, FOCUS_BORDER_WIDTH / 2.0);
                piet.fill(&smaller_shape, &fill_brush);
            } else {
                let stroke_brush = piet.solid_brush(translate_color(&style.border.colors.top));
                piet.stroke(
                    &shape,
                    &stroke_brush,
                    style.border.width.top.resolve(
                        Axis::Min,
                        &node.state.layout.layout.unwrap().size,
                        viewport_size,
                    ),
                );
                piet.fill(&shape, &fill_brush);
            };

            for child in children {
                render_node(dom, &dom[*child], piet, pos, viewport_size);
            }
        }
        _ => {}
    }
}

<<<<<<< HEAD
fn get_shape(node: &DomNode, viewport_size: &Size<u32>) -> RoundedRect {
=======
fn get_shape(node: &DomNode, viewport_size: &Size<u32>, location: Point) -> RoundedRect {
    let axis = Axis::Min;
>>>>>>> 75723639
    let layout = node.state.layout.layout.unwrap();
    let style = &node.state.style;

    let axis = Axis::Min;
    let rect = layout.size;
    let x: f64 = location.x;
    let y: f64 = location.y;
    let width: f64 = layout.size.width.into();
    let height: f64 = layout.size.height.into();
    let left_border_width = if node.state.focused {
        FOCUS_BORDER_WIDTH
    } else {
        style.border.width.left.resolve(axis, &rect, viewport_size)
    };
    let right_border_width = if node.state.focused {
        FOCUS_BORDER_WIDTH
    } else {
        style.border.width.right.resolve(axis, &rect, viewport_size)
    };
    let top_border_width = if node.state.focused {
        FOCUS_BORDER_WIDTH
    } else {
        style.border.width.top.resolve(axis, &rect, viewport_size)
    };
    let bottom_border_width = if node.state.focused {
        FOCUS_BORDER_WIDTH
    } else {
        style
            .border
            .width
            .bottom
            .resolve(axis, &rect, viewport_size)
    };

    // The stroke is drawn on the outside of the border, so we need to offset the rect by the border width for each side.
    let x_start = x + left_border_width / 2.0;
    let y_start = y + top_border_width / 2.0;
    let x_end = x + width - right_border_width / 2.0;
    let y_end = y + height - bottom_border_width / 2.0;

    RoundedRect::new(
        x_start,
        y_start,
        x_end,
        y_end,
        (
            style
                .border
                .radius
                .top_left
                .0
                .resolve(axis, &rect, &viewport_size),
            style
                .border
                .radius
                .top_right
                .0
                .resolve(axis, &rect, &viewport_size),
            style
                .border
                .radius
                .bottom_right
                .0
                .resolve(axis, &rect, &viewport_size),
            style
                .border
                .radius
                .bottom_left
                .0
                .resolve(axis, &rect, &viewport_size),
        ),
    )
}<|MERGE_RESOLUTION|>--- conflicted
+++ resolved
@@ -92,12 +92,7 @@
     }
 }
 
-<<<<<<< HEAD
-fn get_shape(node: &DomNode, viewport_size: &Size<u32>) -> RoundedRect {
-=======
 fn get_shape(node: &DomNode, viewport_size: &Size<u32>, location: Point) -> RoundedRect {
-    let axis = Axis::Min;
->>>>>>> 75723639
     let layout = node.state.layout.layout.unwrap();
     let style = &node.state.style;
 
