--- conflicted
+++ resolved
@@ -92,11 +92,7 @@
     }
 }
 
-<<<<<<< HEAD
-pub(crate) fn get_shape(node: &DomNode, viewport_size: &Size<u32>) -> RoundedRect {
-=======
-fn get_shape(node: &DomNode, viewport_size: &Size<u32>, location: Point) -> RoundedRect {
->>>>>>> 4655f276
+pub(crate) fn get_shape(node: &DomNode, viewport_size: &Size<u32>, location: Point) -> RoundedRect {
     let layout = node.state.layout.layout.unwrap();
     let style = &node.state.style;
 
@@ -169,4 +165,17 @@
                 .resolve(axis, &rect, &viewport_size),
         ),
     )
+}
+
+pub fn get_abs_pos(node: &DomNode, dom: &Dom) -> Point {
+    let mut node_layout = node.state.layout.layout.unwrap().location;
+    let mut current = node;
+    while let Some(parent_id) = current.parent {
+        let parent = &dom[parent_id];
+        current = parent;
+        let parent_layout = parent.state.layout.layout.unwrap();
+        node_layout.x += parent_layout.location.x;
+        node_layout.y += parent_layout.location.y;
+    }
+    Point::new(node_layout.x as f64, node_layout.y as f64)
 }