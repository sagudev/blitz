<<<<<<< HEAD
pub use crate::widgets::textbox::textbox::{Input, TextProps};
=======
use crate::node::BlitzNodeState;
>>>>>>> 4655f276
use application::ApplicationState;
use dioxus::{
    native_core::real_dom::{Node, RealDom},
    prelude::*,
};
<<<<<<< HEAD
use node::BlitzNodeState;
=======
>>>>>>> 4655f276
use tao::{
    event::{Event, WindowEvent},
    event_loop::{ControlFlow, EventLoop},
    window::WindowBuilder,
};

mod application;
mod events;
mod focus;
mod layout;
<<<<<<< HEAD
mod mouse;
=======
>>>>>>> 4655f276
mod node;
mod render;
mod style;
mod util;
mod widgets;

type Dom = RealDom<BlitzNodeState>;
type DomNode = Node<BlitzNodeState>;
type TaoEvent<'a> = Event<'a, Redraw>;

#[derive(Debug)]
pub struct Redraw;

#[derive(Default)]
pub struct Config;

pub fn launch(root: Component<()>) {
    launch_cfg(root, Config::default())
}

pub fn launch_cfg(root: Component<()>, _cfg: Config) {
    let event_loop = EventLoop::with_user_event();
    let window = WindowBuilder::new().build(&event_loop).unwrap();
    let mut appliction = ApplicationState::new(root, &window, event_loop.create_proxy());
    appliction.render();

    event_loop.run(move |event, _, control_flow| {
        // ControlFlow::Wait pauses the event loop if no events are available to process.
        // This is ideal for non-game applications that only update in response to user
        // input, and uses significantly less power/CPU time than ControlFlow::Poll.
        *control_flow = ControlFlow::Wait;

        appliction.send_event(&event);

        match event {
            Event::WindowEvent {
                event: WindowEvent::CloseRequested,
                ..
            } => *control_flow = ControlFlow::Exit,
            Event::MainEventsCleared => {
                // Application update code.

                // Queue a RedrawRequested event.
                //
                // You only need to call this if you've determined that you need to redraw, in
                // applications which do not always need to. Applications that redraw continuously
                // can just render here instead.
                window.request_redraw();
            }
            Event::RedrawRequested(_) => {
                // Redraw the application.
                //
                // It's preferable for applications that do not render continuously to render in
                // this event rather than in MainEventsCleared, since rendering in here allows
                // the program to gracefully handle redraws requested by the OS.

                if !appliction.clean().is_empty() {
                    appliction.render();
                }
            }
            Event::UserEvent(_redraw) => {
                window.request_redraw();
            }
            Event::WindowEvent {
                event: WindowEvent::Resized(physical_size),
                window_id: _,
                ..
            } => {
                appliction.set_size(physical_size);
            }
            _ => (),
        }
    });
}<|MERGE_RESOLUTION|>--- conflicted
+++ resolved
@@ -1,17 +1,10 @@
-<<<<<<< HEAD
+use crate::node::BlitzNodeState;
 pub use crate::widgets::textbox::textbox::{Input, TextProps};
-=======
-use crate::node::BlitzNodeState;
->>>>>>> 4655f276
 use application::ApplicationState;
 use dioxus::{
     native_core::real_dom::{Node, RealDom},
     prelude::*,
 };
-<<<<<<< HEAD
-use node::BlitzNodeState;
-=======
->>>>>>> 4655f276
 use tao::{
     event::{Event, WindowEvent},
     event_loop::{ControlFlow, EventLoop},
@@ -22,10 +15,7 @@
 mod events;
 mod focus;
 mod layout;
-<<<<<<< HEAD
 mod mouse;
-=======
->>>>>>> 4655f276
 mod node;
 mod render;
 mod style;
